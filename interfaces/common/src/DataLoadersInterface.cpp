--- conflicted
+++ resolved
@@ -29,34 +29,6 @@
     {
         return dataset::ParsingIterator<RowIteratorType, VectorEntryParserType>(std::move(row_iter), std::move(parser));
     }
-<<<<<<< HEAD
-
-    std::unique_ptr<dataset::IParsingIterator> GetMappedDataIterator(const common::DataLoadArguments& dataLoadArguments, layers::Map map)
-    {
-        // create mapped parser for sparse vectors (SVMLight format)
-        dataset::MappedParser<dataset::SparseEntryParser> mappedParser(dataset::SparseEntryParser(), map);
-
-        // create line iterator - read line by line sequentially
-        dataset::SequentialLineIterator lineIterator(dataLoadArguments.inputDataFilename);
-
-        // Create iterator
-        return dataset::GetParsingIterator(std::move(lineIterator), std::move(mappedParser));
-    }
-
-    utilities::AnyIterator<dataset::GenericSupervisedExample> GetMappedDataIterator(const common::DataLoadArguments& dataLoadArguments, const interfaces::Map& map)
-    {
-        // create mapped parser for sparse vectors (SVMLight format)
-        dataset::MappedParser<dataset::SparseEntryParser> mappedParser(dataset::SparseEntryParser(), map.GetMap());
-
-        // create line iterator - read line by line sequentially
-        dataset::SequentialLineIterator lineIterator(dataLoadArguments.inputDataFilename);
-
-        // Create iterator
-        auto parsingIterator = MakeParsingIterator(std::move(lineIterator), std::move(mappedParser));
-        return utilities::MakeAnyIterator(parsingIterator); // TODO: investigate why this works, but using std::move(parsingIterator) doesn't (shouldn't a ParsingIterator with a SequentialLineIterator uncopyable?)
-    }
-=======
->>>>>>> db1b26c1
     
     // (Temporary) dense file I/O
     void ReadTsvStream(std::istream& stream, dataset::GenericRowDataset& dataset)
@@ -131,26 +103,6 @@
         return utilities::MakeAnyIterator(parsingIterator); // Why does this work?
     }
 
-<<<<<<< HEAD
-    utilities::AnyIterator<dataset::GenericSupervisedExample> GetDataIterator(const std::string& dataFilename, int dimension, const std::string coordinateListString, const std::string& modelFilename)
-    {
-        common::DataLoadArguments dataLoadArguments;
-        dataLoadArguments.inputDataFilename = dataFilename;
-        
-        // read model file
-        common::ModelLoadArguments modelLoadArguments;
-        modelLoadArguments.inputModelFile = modelFilename;
-        auto model = common::LoadModel(modelLoadArguments);
-
-        // get map output coordinate list
-        auto mapOutputCoordinates = layers::BuildCoordinateList(model, dimension, coordinateListString);
-
-        // get a data iterator
-        return GetMappedDataIterator(dataLoadArguments, interfaces::Map(layers::Map(model, mapOutputCoordinates)));
-    }
-
-=======
->>>>>>> db1b26c1
     interfaces::GenericRowDataset GetDataset(const std::string& dataFilename)
     {
         dataset::GenericRowDataset rowDataset;
@@ -172,52 +124,6 @@
             }
         }
         
-<<<<<<< HEAD
-
-        return interfaces::GenericRowDataset(std::move(rowDataset));
-    }
-
-    interfaces::GenericRowDataset GetDataset(const common::DataLoadArguments& dataLoadArguments, const interfaces::Map& map)
-    {
-        dataset::GenericRowDataset rowDataset;
-
-        auto dataIterator = GetMappedDataIterator(dataLoadArguments, map.GetMap());
-        while (dataIterator->IsValid())
-        {
-            rowDataset.AddExample(dataIterator->Get());
-            dataIterator->Next();
-        }
-
-        return interfaces::GenericRowDataset(std::move(rowDataset));
-    }
-
-    interfaces::GenericRowDataset GetMappedDataset(const std::string& dataFilename, const interfaces::Map& map)
-    {
-       common::DataLoadArguments dataLoadArguments;
-       dataLoadArguments.inputDataFilename = dataFilename;
-       return interfaces::GetDataset(dataLoadArguments, map);
-    }
-    
-    interfaces::GenericRowDataset GetDataset(const std::string& dataFilename, const std::string& mapFilename)
-    {
-       common::DataLoadArguments dataLoadArguments;
-       common::MapLoadArguments mapLoadArguments;
-    
-       dataLoadArguments.inputDataFilename = dataFilename;
-       mapLoadArguments.modelLoadArguments.inputModelFile = mapFilename;
-
-       auto dataIterator = common::GetDataIterator(dataLoadArguments, mapLoadArguments);
-
-        dataset::GenericRowDataset rowDataset;
-
-        while (dataIterator->IsValid())
-        {
-            rowDataset.AddExample(dataIterator->Get());
-            dataIterator->Next();
-        }
-
-=======
->>>>>>> db1b26c1
         return interfaces::GenericRowDataset(std::move(rowDataset));
     }
 }