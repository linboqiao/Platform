---
layout: default
title: Getting started with image classification on the Raspberry Pi in C++
permalink: /tutorials/Getting-started-with-image-classification-in-cpp/
---
# Getting started with image classification on Raspberry Pi in C++

*by Byron Changuion and Ofer Dekel*

In this tutorial, we will download a pretrained image classification model from the [ELL gallery](/ELL/gallery/) to a laptop or desktop computer. We will then compile the model to a C++ object file and create a CMake project that makes it easy to use the model in a C++ program. Finally, we will write a simple C++ program that captures images from the Raspberry Pi's camera and classifies them.

---

![screenshot](/ELL/tutorials/Getting-Started-with-Image-Classification-in-Cpp/Screenshot.png)

#### Materials

* Laptop or desktop computer
* Raspberry Pi 3
* Raspberry Pi camera or USB webcam
* *optional* - Active cooling attachment (see our [tutorial on cooling your Pi](/ELL/tutorials/Active-cooling-your-Raspberry-Pi-3/))

#### Prerequisites

* Install ELL on your computer ([Windows](https://github.com/Microsoft/ELL/blob/master/INSTALL-Windows.md), [Ubuntu Linux](https://github.com/Microsoft/ELL/blob/master/INSTALL-Ubuntu.md), [Mac](https://github.com/Microsoft/ELL/blob/master/INSTALL-Mac.md)). Specifically, this tutorial requires ELL, CMake, and Python 3.6. Note that Python is required to run a tool named `wrap.py`, which makes compilation easy. If you prefer not to use `wrap.py`, you can perform the compilation steps manually, as described in the [wrap tool documentation](https://github.com/Microsoft/ELL/blob/master/tools/wrap/README.md).
* Follow the instructions for [setting up your Raspberry Pi](/ELL/tutorials/Setting-up-your-Raspberry-Pi).
* *optional* - Read through the instructions in [Getting started with image classification on the Raspberry Pi](/ELL/tutorials/Getting-started-with-image-classification-on-the-Raspberry-Pi/).

## Step 1: Create a tutorial directory

Change to the directory where you built ELL and create a `tutorials` directory. In that directory, create another directory named `cppTutorial`.

```
cd ELL/build
mkdir tutorials
cd tutorials
mkdir cppTutorial
cd cppTutorial
```

## Step 2: Download a pre-trained model

Download this [compressed ELL model file](https://github.com/Microsoft/ELL-models/raw/master/models/ILSVRC2012/d_I224x224x3CMCMCMCMCMCMC1A/d_I224x224x3CMCMCMCMCMCMC1A.ell.zip) into the `tutorial1` directory. The model file contains a pre-trained Deep Neural Network for image classification, and is one of the models available from the [ELL gallery](/ELL/gallery). The file's long name indicates the Neural Network's architecture, but don't worry about that for now and save it locally as `model.ell.zip`.

```
curl --location -o model.ell.zip https://github.com/Microsoft/ELL-models/raw/master/models/ILSVRC2012/d_I224x224x3CMCMCMCMCMCMC1A/d_I224x224x3CMCMCMCMCMCMC1A.ell.zip
```

<<<<<<< HEAD
Unzip the compressed file and rename the `d_I224x224x3CMCMCMCMCMCMC1A.ell` model file to `model.ell`. On Windows, note that the `unzip` utility is distributed as part of Git, for example, in `\Program Files\Git\usr\bin`.

```
[Linux/Mac] unzip model.ell.zip` <br> `mv d_I224x224x3CMCMCMCMCMCMC1A.ell model.ell
[Windows] unzip model.ell.zip` <br> `ren d_I224x224x3CMCMCMCMCMCMC1A.ell model.ell
=======
Unzip the compressed file and rename the `d_I224x224x3CMCMCMCMCMCMC1A.ell` model file to `model.ell`
using `unzip model.ell.zip` then rename it:
```
[Linux/OSX] mv d_I224x224x3CMCMCMCMCMCMC1A.ell model.ell
[Windows] ren d_I224x224x3CMCMCMCMCMCMC1A.ell model.ell
>>>>>>> 8fae3ebf
```

Next, download the file of [category names](https://github.com/Microsoft/ELL-models/raw/master/models/ILSVRC2012/categories.txt) that correspond to this model into the `cppTutorial` directory.

```
curl --location -o categories.txt https://github.com/Microsoft/ELL-models/raw/master/models/ILSVRC2012/categories.txt
```

There should now be a `model.ell` file and a `categories.txt` file in the `cppTutorial` directory.

## Step 3: Compile the model

Deploying an ELL model to the Raspberry Pi using C++ requires two steps. First, the ELL compiler compiles `model.ell` into machine code. Next, we make all the preparations needed to wrap the compiled model in a CMake project. The result of this step is a special CMake project that contains all of the configurations and settings needed to link the compiled ELL model into a C++ project.

These steps are performed by a handy tool named `wrap`. Run `wrap` as follows.

```
python "../../tools/wrap/wrap.py" categories.txt model.ell -lang cpp -target pi3 -outdir model
```

Note that we gave `wrap` the command line option `-target pi3`, which tells it to generate machine code for execution on the Raspberry Pi. We also used the `-outdir model` option to tell `wrap` to put the output files in a directory named `model`. If all goes well, you should see the following output.

```
    compiling model...
    running opt...
    running llc...
    success, now you can build the 'model' folder
```

The `wrap` tool creates a `cmake` project in a new directory named `model`. The `model` directory contains an object file with the compiled model and a header file that defines the following static functions.

* `model_predict` - The model's main function for classifying images
* `model_GetInputShape` - gets the shape of the input expected by the model
* `model_GetOutputShape` - get the shape of the output generated by the model

The directory also contains a `CMakeLists.txt` file that defines a CMake project, which makes it easy to link the model with other CMake projects.

Copy additional C++ helper code that makes it easier to send images to the model.

```
[Linux/Mac] cp ../../../docs/tutorials/Getting-Started-with-Image-Classification-in-Cpp/*.h .
[Windows] copy ..\..\..\docs\tutorials\Getting-Started-with-Image-Classification-in-Cpp\*.h .
```

A this point, you should now have a `cppTutorial` directory that contains helper C++ code, a `model` subdirectory with the compiled ELL model and a CMake project.

## Step 4: Call the model from a C++ program

We will write a C++ program that invokes the model and run the demo on a Raspberry Pi. The program will read images from the camera, pass them to the model, and display the results. Either copy the complete code from [here](/ELL/tutorials/Getting-Started-with-Image-Classification-in-Cpp/tutorial.cpp) or create an empty text file named `tutorial.cpp` in the `cppTutorial` directory and copy in the code snippets below.

First, add the required include statements. Our code depends on some STL libraries and on the OpenCV library.

```cpp
#include <stdio.h>
#include <fstream>
#include <sstream>
#include <chrono>
#include <opencv2/opencv.hpp>
```

Also include the header file that was generated by ELL when compiling the model.

```cpp
#include "model.i.h"
```

Finally, include the helper functions that were copied over earlier.

```cpp
#include "tutorialHelpers.h"
```

Define the following functions, which will help us get images from the camera and read in the categories file.

```cpp
// Read an image from the camera
static cv::Mat GetImageFromCamera(cv::VideoCapture& camera)
{
    cv::Mat frame;
    camera >> frame;
    return frame;
}

// Read a file of strings
static std::vector<std::string> ReadLinesFromFile(const std::string& filename)
{
    std::vector<std::string> categories;

    std::ifstream file(filename);
    std::string line;

    while (std::getline(file, line))
    {
        if (line.length() > 0) categories.emplace_back(line);
    }

    return categories;
}
```

Define the `main` function and start the camera.

```cpp
int main(int argc, char** argv )
{
    cv::VideoCapture camera(0);
```

Use the function we defined above to read the category names from the `categories.txt` file.

```cpp
    auto categories = ReadLinesFromFile("categories.txt");
```

The model expects its input in a certain shape. Get this shape and store it for use later on.  

```cpp
    TensorShape inputShape;
    model_GetInputShape(0, &inputShape);
```

Allocate a vector to store the model's output. 

```cpp
    std::vector<float> predictions(model_GetOutputSize());
```

Next, set up a loop that keeps going until OpenCV indicates it is done, which is when the user hits any key. At the start of each loop iteration, read an image from the camera:

```cpp
    while (cv::waitKey(1) == 0xFF)
    {
        cv::Mat image = GetImageFromCamera(camera);
```

The image stored in the `image` variable cannot be sent to the model as-is, because the model takes its input as a vector of `float` values. Moreover, the model expects the input image to have a certain shape and a specific ordering of the color channels (which, in this case, is Blue-Green-Red). Since preparing images for the model is such a common operation, we created a helper function for it named `PrepareImageForModel`.

```cpp
        auto input = tutorialHelpers::PrepareImageForModel(image, inputShape.columns, inputShape.rows);
```

With the processed image input handy, call the `predict` method to invoke the model.

```cpp
        model_predict(input, predictions);
```

The `predict` method fills the `predictions` vector with the model output. Each element of this array corresponds to one of the 1000 image classes recognized by the model. Extract the top 5 predicted categories by calling the helper function `GetTopN`.

```cpp
        auto top5 = tutorialHelpers::GetTopN(predictions, 5);
```

Match the category indices in `top5` with the category names in `categories`.

```cpp
        std::stringstream headerText;
        for (auto element : top5)
        {
            headerText << categories[element.first] << " (" << std::floor(element.second * 100.0) << "%) ";
        }
```

Use the `DrawHeader` helper function to display the predicted category on the Raspberry Pi's display. Also display the camera image.

```cpp
        tutorialHelpers::DrawHeader(image, headerText.str());
        cv::imshow("ELL model", image);
    };
    return 0;
}
```

## Step 5: Create a CMake project for your program

We will create a CMake project for the program that we wrote above. Either download the complete `CMakeLists.txt` from [here](/ELL/tutorials/Getting-Started-with-Image-Classification-in-Cpp/CMakeLists.txt), or create an empty text file named `CMakeLists.txt` and copy in the project definitions below.

```cmake
project( tutorial )
```

Set the `OpenCV_DIR` variable to your `OpenCV/build` location. For example, if the full path to that directory is `C:/Install/OpenCV3/opencv/build` then add the following. 

```cmake
set(OpenCV_DIR C:/Install/OpenCV3/opencv/build)
```

Tell CMake to find OpenCV.

```cmake
find_package(OpenCV REQUIRED)
```

Next, tell CMake to add your compiled ELL model.

```cmake
add_subdirectory(model)
```

Define the target executable `tutorial` and tell CMake to build `tutorial.cpp` as part of it.

```cmake
add_executable(tutorial tutorial.cpp)
```

Finally, tell CMake to link the program with OpenCV and the ELL model.

```cmake
target_link_libraries(tutorial ${OpenCV_LIBS} model)
```

We are ready to move to the Raspberry Pi. If your Pi is accessible over the network, you can copy the `cppTutorial` directory using the Unix `scp` tool or the Windows [WinSCP](https://winscp.net/eng/index.php) tool. Be sure to copy the `cppTutorial/model` directory too.

## Step 6: Build the project on the Raspberry Pi

Log into your Raspberry Pi, find the `cppTutorial` directory you just copied over, and build the CMake project.

```
cd cppTutorial
mkdir build
cd build
cmake ..
make
cd ..
```

<<<<<<< HEAD
=======
**Note:** for this to work you must have installed `libopencv-dev` as per the instructions for [setting up your Raspberry Pi](/ELL/tutorials/Setting-up-your-Raspberry-Pi).

>>>>>>> 8fae3ebf
## Step 7: Classify live video on the Raspberry Pi

Make sure that a camera is connected to your Pi and run the `tutorial` program. 

You should see a window similar to the screenshot at the top of this page. Point your camera at different objects and see how the model classifies them. Look at `categories.txt` to see which categories the model is trained to recognize and try to show those objects to the model. For quick experimentation, point the camera to your computer screen and have your computer display images of different objects. For example, experiment with different dog breeds and other types of animals.

If you copied the full `tutorial.cpp` file from [here](/ELL/tutorials/Getting-Started-with-Image-Classification-in-Cpp/tutorial.cpp), you will also see the average time in milliseconds it takes the model to process a frame.

There is also an option to process a static image, if you copy one to your Pi you can run this:
````
tutorial categories.txt schoolbus.png
````

## Next steps

The [ELL gallery](/ELL/gallery/) offers different models for image classification. Some are slow and accurate, while others are faster and less accurate. Different models can even lead to different power draw on the Raspberry Pi. Repeat the steps above with different models.

## Troubleshooting

If you run into trouble, you can find some troubleshooting instructions at the bottom of the [Raspberry Pi Setup Instructions](/ELL/tutorials/Setting-up-your-Raspberry-Pi).<|MERGE_RESOLUTION|>--- conflicted
+++ resolved
@@ -46,19 +46,17 @@
 curl --location -o model.ell.zip https://github.com/Microsoft/ELL-models/raw/master/models/ILSVRC2012/d_I224x224x3CMCMCMCMCMCMC1A/d_I224x224x3CMCMCMCMCMCMC1A.ell.zip
 ```
 
-<<<<<<< HEAD
 Unzip the compressed file and rename the `d_I224x224x3CMCMCMCMCMCMC1A.ell` model file to `model.ell`. On Windows, note that the `unzip` utility is distributed as part of Git, for example, in `\Program Files\Git\usr\bin`.
 
 ```
-[Linux/Mac] unzip model.ell.zip` <br> `mv d_I224x224x3CMCMCMCMCMCMC1A.ell model.ell
-[Windows] unzip model.ell.zip` <br> `ren d_I224x224x3CMCMCMCMCMCMC1A.ell model.ell
-=======
-Unzip the compressed file and rename the `d_I224x224x3CMCMCMCMCMCMC1A.ell` model file to `model.ell`
-using `unzip model.ell.zip` then rename it:
-```
-[Linux/OSX] mv d_I224x224x3CMCMCMCMCMCMC1A.ell model.ell
+unzip model.ell.zip
+```
+
+Then, rename it.
+
+```
+[Linux/Mac] mv d_I224x224x3CMCMCMCMCMCMC1A.ell model.ell
 [Windows] ren d_I224x224x3CMCMCMCMCMCMC1A.ell model.ell
->>>>>>> 8fae3ebf
 ```
 
 Next, download the file of [category names](https://github.com/Microsoft/ELL-models/raw/master/models/ILSVRC2012/categories.txt) that correspond to this model into the `cppTutorial` directory.
@@ -285,11 +283,6 @@
 cd ..
 ```
 
-<<<<<<< HEAD
-=======
-**Note:** for this to work you must have installed `libopencv-dev` as per the instructions for [setting up your Raspberry Pi](/ELL/tutorials/Setting-up-your-Raspberry-Pi).
-
->>>>>>> 8fae3ebf
 ## Step 7: Classify live video on the Raspberry Pi
 
 Make sure that a camera is connected to your Pi and run the `tutorial` program. 
