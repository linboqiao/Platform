////////////////////////////////////////////////////////////////////////////////////////////////////
//
//  Project:  Embedded Machine Learning Library (EMLL)
//  File:     main.cpp (baggedTreeTrainer)
//  Authors:  Ofer Dekel
//
////////////////////////////////////////////////////////////////////////////////////////////////////


// utilities
#include "Files.h"
#include "OutputStreamImpostor.h"
#include "CommandLineParser.h" 
#include "RandomEngines.h"
#include "Exception.h"

// layers
#include "Map.h"
#include "Coordinate.h"
#include "CoordinateListTools.h"

// dataset
#include "Example.h"

// common
#include "ForestTrainerArguments.h"
#include "BaggingIncrementalTrainerArguments.h"
#include "TrainerArguments.h"
#include "MapLoadArguments.h" 
#include "MapSaveArguments.h" 
#include "DataLoadArguments.h" 
#include "EvaluatorArguments.h"
#include "DataLoaders.h"
#include "LoadModel.h"
#include "MakeTrainer.h"
#include "MakeEvaluator.h"

// trainers
#include "SortingTreeTrainer.h"

// evaluators
#include "IncrementalEvaluator.h"

// lossFunctions
#include "SquaredLoss.h"
#include "LogLoss.h"

// stl
#include <iostream>
#include <stdexcept>

int main(int argc, char* argv[])
{
    try
    {
        // create a command line parser
        utilities::CommandLineParser commandLineParser(argc, argv);

        // add arguments to the command line parser
        common::ParsedTrainerArguments trainerArguments;
        common::ParsedMapLoadArguments mapLoadArguments;
        common::ParsedDataLoadArguments dataLoadArguments;
        common::ParsedMapSaveArguments mapSaveArguments;
//        common::ParsedForestTrainerArguments sortingTreeTrainerArguments;
        common::ParsedBaggingIncrementalTrainerArguments baggingIncrementalTrainerArguments;
        common::ParsedEvaluatorArguments evaluatorArguments;

        commandLineParser.AddOptionSet(trainerArguments);
        commandLineParser.AddOptionSet(mapLoadArguments);
        commandLineParser.AddOptionSet(dataLoadArguments);
        commandLineParser.AddOptionSet(mapSaveArguments);
 //       commandLineParser.AddOptionSet(sortingTreeTrainerArguments);
        commandLineParser.AddOptionSet(baggingIncrementalTrainerArguments);
        commandLineParser.AddOptionSet(evaluatorArguments);

        // parse command line
        commandLineParser.Parse();

        if(trainerArguments.verbose)
        {
            std::cout << "Bagged Tree Trainer" << std::endl;
            std::cout << commandLineParser.GetCurrentValuesString() << std::endl;
        }

        // if output file specified, replace stdout with it 
<<<<<<< HEAD
        auto& outStream = mapSaveArguments.outputModelStream;
=======
        utilities::OutputStreamImpostor outStream(mapSaveArguments.outputModelFilename);
>>>>>>> bb24e47d

        // load a model
        auto model = common::LoadModel(mapLoadArguments.modelLoadArguments);

        // get output coordinate list and create the map
        auto outputCoordinateList = layers::BuildCoordinateList(model, dataLoadArguments.parsedDataDimension, mapLoadArguments.coordinateListString);
        layers::Map map(model, outputCoordinateList);

        // load dataset
        if(trainerArguments.verbose) std::cout << "Loading data ..." << std::endl;
        auto rowDataset = common::GetRowDataset(dataLoadArguments, std::move(map));

        // predictor type
        using PredictorType = predictors::DecisionTreePredictor;

        // create evaluator
        std::shared_ptr<evaluators::IIncrementalEvaluator<PredictorType>> evaluator = nullptr;
        if(trainerArguments.verbose)
        {
            evaluator = common::MakeIncrementalEvaluator<PredictorType>(rowDataset.GetIterator(), evaluatorArguments, trainerArguments.lossArguments);
        }

        // create trainer
//        auto baseTrainer = common::MakeSortingTreeTrainer(trainerArguments.lossArguments, sortingTreeTrainerArguments);
//        auto trainer = trainers::MakeBaggingIncrementalTrainer(std::move(baseTrainer), baggingIncrementalTrainerArguments, evaluator);
        
        // train
        if(trainerArguments.verbose) std::cout << "Training ..." << std::endl;
        auto trainSetIterator = rowDataset.GetIterator();
//        trainer->Update(trainSetIterator);
//        auto ensemble = trainer->GetPredictor();

        // print loss and errors
        if(trainerArguments.verbose)
        {
            std::cout << "Finished training.\n";

            // print evaluation
            std::cout << "Training error\n";
            evaluator->Print(std::cout);
            std::cout << std::endl;
        }

        // add predictor to the model
//        ensemble->AddToModel(model, outputCoordinateList);

        // save the model
        model.Save(outStream);

    }
    catch (const utilities::CommandLineParserPrintHelpException& exception)
    {
        std::cout << exception.GetHelpText() << std::endl;
        return 0;
    }
    catch (const utilities::CommandLineParserErrorException& exception)
    {
        std::cerr << "Command line parse error:" << std::endl;
        for (const auto& error : exception.GetParseErrors())
        {
            std::cerr << error.GetMessage() << std::endl;
        }
        return 1;
    }
    catch (const utilities::Exception& exception)
    {
        std::cerr << "exception: " << exception.GetMessage() << std::endl;
        return 1;
    }

    return 0;
}<|MERGE_RESOLUTION|>--- conflicted
+++ resolved
@@ -20,10 +20,10 @@
 #include "CoordinateListTools.h"
 
 // dataset
-#include "Example.h"
+#include "SupervisedExample.h"
 
 // common
-#include "ForestTrainerArguments.h"
+#include "SortingTreeTrainerArguments.h"
 #include "BaggingIncrementalTrainerArguments.h"
 #include "TrainerArguments.h"
 #include "MapLoadArguments.h" 
@@ -61,7 +61,7 @@
         common::ParsedMapLoadArguments mapLoadArguments;
         common::ParsedDataLoadArguments dataLoadArguments;
         common::ParsedMapSaveArguments mapSaveArguments;
-//        common::ParsedForestTrainerArguments sortingTreeTrainerArguments;
+        common::ParsedSortingTreeTrainerArguments sortingTreeTrainerArguments;
         common::ParsedBaggingIncrementalTrainerArguments baggingIncrementalTrainerArguments;
         common::ParsedEvaluatorArguments evaluatorArguments;
 
@@ -69,7 +69,7 @@
         commandLineParser.AddOptionSet(mapLoadArguments);
         commandLineParser.AddOptionSet(dataLoadArguments);
         commandLineParser.AddOptionSet(mapSaveArguments);
- //       commandLineParser.AddOptionSet(sortingTreeTrainerArguments);
+        commandLineParser.AddOptionSet(sortingTreeTrainerArguments);
         commandLineParser.AddOptionSet(baggingIncrementalTrainerArguments);
         commandLineParser.AddOptionSet(evaluatorArguments);
 
@@ -83,11 +83,7 @@
         }
 
         // if output file specified, replace stdout with it 
-<<<<<<< HEAD
-        auto& outStream = mapSaveArguments.outputModelStream;
-=======
         utilities::OutputStreamImpostor outStream(mapSaveArguments.outputModelFilename);
->>>>>>> bb24e47d
 
         // load a model
         auto model = common::LoadModel(mapLoadArguments.modelLoadArguments);
@@ -111,14 +107,14 @@
         }
 
         // create trainer
-//        auto baseTrainer = common::MakeSortingTreeTrainer(trainerArguments.lossArguments, sortingTreeTrainerArguments);
-//        auto trainer = trainers::MakeBaggingIncrementalTrainer(std::move(baseTrainer), baggingIncrementalTrainerArguments, evaluator);
+        auto baseTrainer = common::MakeSortingTreeTrainer(trainerArguments.lossArguments, sortingTreeTrainerArguments);
+        auto trainer = trainers::MakeBaggingIncrementalTrainer(std::move(baseTrainer), baggingIncrementalTrainerArguments, evaluator);
         
         // train
         if(trainerArguments.verbose) std::cout << "Training ..." << std::endl;
         auto trainSetIterator = rowDataset.GetIterator();
-//        trainer->Update(trainSetIterator);
-//        auto ensemble = trainer->GetPredictor();
+        trainer->Update(trainSetIterator);
+        auto ensemble = trainer->GetPredictor();
 
         // print loss and errors
         if(trainerArguments.verbose)
@@ -132,7 +128,7 @@
         }
 
         // add predictor to the model
-//        ensemble->AddToModel(model, outputCoordinateList);
+        ensemble->AddToModel(model, outputCoordinateList);
 
         // save the model
         model.Save(outStream);
