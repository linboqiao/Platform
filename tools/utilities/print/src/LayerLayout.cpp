--- conflicted
+++ resolved
@@ -45,11 +45,7 @@
         
         if(elementsWidth <= Arguments.dotsWidth || numVisibleElements < 2)
         {
-<<<<<<< HEAD
-            throw utilities::Exception(utilities::ExceptionErrorCodes::invalidArgument, "unable to visualize layer within the specified constraints (increase width, decrease dots width or element width/spacing)");
-=======
             throw utilities::InputException(utilities::InputExceptionErrors::invalidArgument, "unable to visualize layer within the specified constraints (increase width, decrease dots width or element width/spacing)");
->>>>>>> a0b0f872
         }
 
         _numHiddenElements = size - numVisibleElements;
