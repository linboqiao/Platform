--- conflicted
+++ resolved
@@ -18,21 +18,8 @@
 /// <summary> Arguments for print. </summary>
 struct PrintArguments
 {
-<<<<<<< HEAD
-    std::string outputSvgFilename;
-    utilities::OutputStreamImpostor outputSvgStream;
-
-    ElementLayoutArguments valueElementLayout;
-    ElementLayoutArguments emptyElementLayout;
-    ValueElementStyleArguments valueElementStyle;
-    ElementStyleArguments emptyElementStyle;
-    ModelLayoutArguments modelLayout;
-    LayerStyleArguments layerStyle;
-    EdgeStyleArguments edgeStyle;
-=======
     std::string outputFilename;
     utilities::OutputStreamImpostor outputStream;
->>>>>>> db1b26c1
 };
 
 /// <summary> Arguments for parsed print. </summary>
