--- conflicted
+++ resolved
@@ -56,15 +56,9 @@
     template <typename ValueType>
     utilities::ObjectDescription ConstantNode<ValueType>::GetTypeDescription()
     {
-<<<<<<< HEAD
-        auto description = utilities::ObjectDescription::MakeObjectDescription<ConstantNode<ValueType>>("Constant node");
+        auto description = utilities::MakeObjectDescription<ConstantNode<ValueType>>("Constant node");
         description.template AddProperty<decltype(_values)>("values", "Constant values");
         description.template AddProperty<decltype(_output)>("output", "Output port");
-=======
-        auto description = utilities::MakeObjectDescription<ConstantNode<ValueType>>("Constant node");
-        description.AddProperty<const decltype(_values)&>("values", "Constant values");
-        description.AddProperty<const decltype(_output)&>("output", "Output port");
->>>>>>> c37ead42
         return description;
     }
 
