////////////////////////////////////////////////////////////////////////////////////////////////////
//
//  Project:  Embedded Machine Learning Library (EMLL)
//  File:     SumNode.h (nodes)
//  Authors:  Chuck Jacobs
//
////////////////////////////////////////////////////////////////////////////////////////////////////

#pragma once

#include "Node.h"
#include "ModelTransformer.h"
#include "PortElements.h"
#include "InputPort.h"
#include "OutputPort.h"

// utilities
#include "TypeName.h"

// stl
#include <string>

namespace nodes
{
    /// <summary> A node that takes a vector input and returns the sum of its elements </summary>
    template <typename ValueType>
    class SumNode : public model::Node
    {
    public:
        /// @name Input and Output Ports
        /// @{
        static constexpr const char* inputPortName = "input";
        static constexpr const char* outputPortName = "output";
        const model::OutputPort<ValueType>& output = _output;
        /// @}

<<<<<<< HEAD
=======
        /// <summary> Default Constructor </summary>
        SumNode();

>>>>>>> db1b26c1
        /// <summary> Constructor </summary>
        /// <param name="input"> The signal to take the sum of </param>
        SumNode(const model::PortElements<ValueType>& input);

        /// <summary> Gets the name of this type (for serialization). </summary>
        ///
        /// <returns> The name of this type. </returns>
        static std::string GetTypeName() { return utilities::GetCompositeTypeName<ValueType>("SumNode"); }

        /// <summary> Gets the name of this type (for serialization). </summary>
        ///
        /// <returns> The name of this type. </returns>
        virtual std::string GetRuntimeTypeName() const override { return GetTypeName(); }

<<<<<<< HEAD
        /// <summary> Makes a copy of this node in the graph being constructed by the transformer </summary>
=======
        /// <summary> Writes to a Serializer. </summary>
        ///
        /// <param name="serializer"> The serializer. </param>
        virtual void Serialize(utilities::Serializer& serializer) const override;

        /// <summary> Reads from a Deserializer. </summary>
        ///
        /// <param name="deserializer"> The deserializer. </param>
        /// <param name="context"> The serialization context. </param>
        virtual void Deserialize(utilities::Deserializer& serializer, utilities::SerializationContext& context) override;

        /// <summary> Makes a copy of this node in the model being constructed by the transformer </summary>
>>>>>>> db1b26c1
        virtual void Copy(model::ModelTransformer& transformer) const override;     

    protected:
        virtual void Compute() const override;

    private:
        // Inputs
        model::InputPort<ValueType> _input;

        // Output
        model::OutputPort<ValueType> _output;
    };
}

#include "../tcc/SumNode.tcc"<|MERGE_RESOLUTION|>--- conflicted
+++ resolved
@@ -34,12 +34,9 @@
         const model::OutputPort<ValueType>& output = _output;
         /// @}
 
-<<<<<<< HEAD
-=======
         /// <summary> Default Constructor </summary>
         SumNode();
 
->>>>>>> db1b26c1
         /// <summary> Constructor </summary>
         /// <param name="input"> The signal to take the sum of </param>
         SumNode(const model::PortElements<ValueType>& input);
@@ -54,9 +51,6 @@
         /// <returns> The name of this type. </returns>
         virtual std::string GetRuntimeTypeName() const override { return GetTypeName(); }
 
-<<<<<<< HEAD
-        /// <summary> Makes a copy of this node in the graph being constructed by the transformer </summary>
-=======
         /// <summary> Writes to a Serializer. </summary>
         ///
         /// <param name="serializer"> The serializer. </param>
@@ -69,7 +63,6 @@
         virtual void Deserialize(utilities::Deserializer& serializer, utilities::SerializationContext& context) override;
 
         /// <summary> Makes a copy of this node in the model being constructed by the transformer </summary>
->>>>>>> db1b26c1
         virtual void Copy(model::ModelTransformer& transformer) const override;     
 
     protected:
