--- conflicted
+++ resolved
@@ -31,13 +31,8 @@
     public:
         /// @name Input and Output Ports
         /// @{
-<<<<<<< HEAD
-        static constexpr char* outputPortName = "output";
-        static constexpr char* inputPortName = "input";
-=======
         static constexpr const char* outputPortName = "output";
         static constexpr const char* inputPortName = "input";
->>>>>>> bb24e47d
         const model::OutputPort<ValueType>& output = _output;
         /// @}
 
