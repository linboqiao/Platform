--- conflicted
+++ resolved
@@ -24,16 +24,12 @@
         {
             double auc = 0.0;
 
-<<<<<<< HEAD
             /// <summary> Returns a number between 0 and 1 that represents the goodness of this value. </summary>
             ///
             /// <returns> The goodness of this value. </returns>
             double GetGoodness() const { return auc; }
 
-            /// <summary> Gets the vector of evaluation values that match the descriptions in GetHeader(). </summary>
-=======
             /// <summary> Gets the vector of evaluation values that match the descriptions in GetValueNames(). </summary>
->>>>>>> 6f4b0b8e
             ///
             /// <returns> A vector of evaluation values. </returns>
             std::vector<double> GetValues() const;
