--- conflicted
+++ resolved
@@ -46,30 +46,18 @@
             }
             if(result == utilities::ParseResult::badFormat)
             {
-<<<<<<< HEAD
-                throw utilities::Exception(utilities::ExceptionErrorCodes::badStringFormat, "expected unsigned integer near '... " + getSnippet(_currentPos) + " ...' in '" + *_spExampleString + "'");
-            }
-            else if(result == utilities::ParseResult::outOfRange)
-            {
-                throw utilities::Exception(utilities::ExceptionErrorCodes::badStringFormat, "out of unsigned integer range near '... " + getSnippet(_currentPos) + " ...' in '" + *_spExampleString + "'");
-=======
                 throw utilities::InputException(utilities::InputExceptionErrors::badStringFormat, "expected unsigned integer near '... " + getSnippet(_currentPos) + " ...' in '" + *_spExampleString + "'");
             }
             else if(result == utilities::ParseResult::outOfRange)
             {
                 throw utilities::InputException(utilities::InputExceptionErrors::badStringFormat, "out of unsigned integer range near '... " + getSnippet(_currentPos) + " ...' in '" + *_spExampleString + "'");
->>>>>>> a0b0f872
             }
         }
 
         // expect ':' character between index and value
         if(*_currentPos != ':')
         {
-<<<<<<< HEAD
-            throw utilities::Exception(utilities::ExceptionErrorCodes::badStringFormat, "expected ':' between index and value near '" + getSnippet(_currentPos) + " ...' in '" + *_spExampleString + "'");
-=======
             throw utilities::InputException(utilities::InputExceptionErrors::badStringFormat, "expected ':' between index and value near '" + getSnippet(_currentPos) + " ...' in '" + *_spExampleString + "'");
->>>>>>> a0b0f872
         }
         ++_currentPos;
 
@@ -80,17 +68,6 @@
         {
             if(result == utilities::ParseResult::endOfString || result == utilities::ParseResult::beginComment)
             {
-<<<<<<< HEAD
-                throw utilities::Exception(utilities::ExceptionErrorCodes::badStringFormat, "string ended prematurely in " + *_spExampleString);
-            }
-            if(result == utilities::ParseResult::badFormat)
-            {
-                throw utilities::Exception(utilities::ExceptionErrorCodes::badStringFormat, "expected double near '... " + getSnippet(_currentPos) + " ...' in '" + *_spExampleString + "'");
-            }
-            else if(result == utilities::ParseResult::outOfRange)
-            {
-                throw utilities::Exception(utilities::ExceptionErrorCodes::badStringFormat, "out of double range near '... " + getSnippet(_currentPos) + " ...' in '" + *_spExampleString + "'");
-=======
                 throw utilities::InputException(utilities::InputExceptionErrors::badStringFormat, "string ended prematurely in " + *_spExampleString);
             }
             if(result == utilities::ParseResult::badFormat)
@@ -100,7 +77,6 @@
             else if(result == utilities::ParseResult::outOfRange)
             {
                 throw utilities::InputException(utilities::InputExceptionErrors::badStringFormat, "out of double range near '... " + getSnippet(_currentPos) + " ...' in '" + *_spExampleString + "'");
->>>>>>> a0b0f872
             }
         }
 
