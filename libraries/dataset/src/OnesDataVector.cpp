--- conflicted
+++ resolved
@@ -27,11 +27,7 @@
     {
         if(value != 1 || index != _size)
         {
-<<<<<<< HEAD
-            throw utilities::Exception(utilities::ExceptionErrorCodes::invalidArgument, "Cannot set elements of a ones vector to non-one values");
-=======
             throw utilities::InputException(utilities::InputExceptionErrors::invalidArgument, "Cannot set elements of a ones vector to non-one values");
->>>>>>> a0b0f872
         }
         ++_size;
     }
