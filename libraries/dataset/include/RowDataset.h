--- conflicted
+++ resolved
@@ -22,18 +22,11 @@
 
 namespace dataset
 {
-<<<<<<< HEAD
     template<typename RowType>
     class RowDataset 
     {
     public:
-        using Iterator = utilities::StlIterator<typename std::vector<RowType>::const_iterator>;
-=======
-    class RowDataset
-    {
-    public:
         using Iterator = utilities::VectorIterator<SupervisedExample>;
->>>>>>> 962c1fb4
 
         /// <summary> Default constructor. </summary>
         RowDataset() = default;
