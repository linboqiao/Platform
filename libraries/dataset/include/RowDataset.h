--- conflicted
+++ resolved
@@ -156,17 +156,10 @@
         uint64_t _maxExampleSize = 0;
     };
 
-<<<<<<< HEAD
-	typedef RowDataset<IDataVector> GenericRowDataset;
-
-    template<typename DataVectorType>
-    std::ostream& operator<<(std::ostream& os, RowDataset<DataVectorType>& dataset);
-=======
     typedef RowDataset<GenericSupervisedExample> GenericRowDataset;
     
     template<typename ExampleType>
     std::ostream& operator<<(std::ostream& os, RowDataset<ExampleType>& dataset);
->>>>>>> fa8ce002
 }
 
 #include "../tcc/RowDataset.tcc"