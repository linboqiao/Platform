--- conflicted
+++ resolved
@@ -9,11 +9,7 @@
 namespace dataset
 {
     template<typename DataVectorType>
-<<<<<<< HEAD
-    SupervisedExample<DataVectorType>::SupervisedExample(std::shared_ptr<const DataVectorType> dataVector, double label, double weight) : _dataVector(std::move(dataVector)), _label(label), _weight(weight)
-=======
     SupervisedExample<DataVectorType>::SupervisedExample(const std::shared_ptr<DataVectorType>& dataVector, double label, double weight) : _dataVector(dataVector), _label(label), _weight(weight)
->>>>>>> 5fa639a1
     {}
 
     template<typename DataVectorType>
