--- conflicted
+++ resolved
@@ -46,19 +46,11 @@
                 auto coord = inputCoordIterator.Get();
                 if(coord.GetLayerIndex() >= numLayers)
                 {
-<<<<<<< HEAD
-                    throw utilities::Exception(utilities::ExceptionErrorCodes::invalidArgument, "new layer references nonexistent layers");
-                }
-                else if(coord.GetLayerIndex()>0 && coord.GetElementIndex() >= GetLayer(coord.GetLayerIndex()).GetOutputDimension())
-                {
-                    throw utilities::Exception(utilities::ExceptionErrorCodes::invalidArgument, "new layer references nonexistent elements");
-=======
                     throw utilities::InputException(utilities::InputExceptionErrors::invalidArgument, "new layer references nonexistent layers");
                 }
                 else if(coord.GetLayerIndex()>0 && coord.GetElementIndex() >= GetLayer(coord.GetLayerIndex()).GetOutputDimension())
                 {
                     throw utilities::InputException(utilities::InputExceptionErrors::invalidArgument, "new layer references nonexistent elements");
->>>>>>> a0b0f872
                 }
                 inputCoordIterator.Next();
             }
@@ -117,11 +109,7 @@
         }
         else
         {
-<<<<<<< HEAD
-            throw utilities::Exception(utilities::ExceptionErrorCodes::badStringFormat, "unsupported version: " + std::to_string(version));
-=======
             throw utilities::InputException(utilities::InputExceptionErrors::badStringFormat, "unsupported version: " + version);
->>>>>>> a0b0f872
         }
     }
 
