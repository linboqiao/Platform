--- conflicted
+++ resolved
@@ -59,11 +59,7 @@
             return sqrtOperationName;
         }
 
-<<<<<<< HEAD
-        throw utilities::Exception(utilities::ExceptionErrorCodes::invalidArgument, "unrecognized operation type");
-=======
         throw utilities::InputException(utilities::InputExceptionErrors::invalidArgument, "unrecognized operation type");
->>>>>>> a0b0f872
     }
 
     UnaryOperationLayer::OperationType UnaryOperationLayer::GetOperationType(const std::string& name)
@@ -74,11 +70,7 @@
         }
         else
         {
-<<<<<<< HEAD
-            throw utilities::Exception(utilities::ExceptionErrorCodes::invalidArgument, "unrecognized operation type");
-=======
             throw utilities::InputException(utilities::InputExceptionErrors::invalidArgument, "unrecognized operation type");
->>>>>>> a0b0f872
         }
     }
 
@@ -90,11 +82,7 @@
             return sqrtOperator<double>();
         }
 
-<<<<<<< HEAD
-        throw utilities::Exception(utilities::ExceptionErrorCodes::invalidArgument, "unrecognized operation type");
-=======
         throw utilities::InputException(utilities::InputExceptionErrors::invalidArgument, "unrecognized operation type");
->>>>>>> a0b0f872
     }
 
 
