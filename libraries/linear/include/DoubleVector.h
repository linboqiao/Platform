////////////////////////////////////////////////////////////////////////////////////////////////////
//
//  Project:  Embedded Machine Learning Library (EMLL)
//  File:     DoubleVector.h (linear)
//  Authors:  Ofer Dekel
//
////////////////////////////////////////////////////////////////////////////////////////////////////

#pragma once

#include "IVector.h"
#include "IndexValue.h"

// utilities
#include "StlIndexValueIterator.h"

// stl
#include <cstdint>
#include <iostream>
#include <type_traits>

namespace linear
{
    /// <summary> A double vector. </summary>
    class DoubleVector : public IVector
    {
    public:
        using Iterator = utilities::VectorIndexValueIterator<double>;

        /// <summary> Constructs an instance of DoubleVector. </summary>
        ///
        /// <param name="size"> The size. </param>
        DoubleVector(uint64_t size = 0);

        /// <summary> Copy constructor. </summary>
        ///
        /// <param name="parameter1"> The first parameter. </param>
        DoubleVector(const DoubleVector&) = default;

        /// <summary> Move constructor. </summary>
        ///
        /// <param name="parameter1"> [in,out] The first parameter. </param>
        DoubleVector(DoubleVector&&) = default;

        /// <summary> Constructor to copy from a std::vector<double>
        ///
        /// <param name="v"> The vector to copy from </param>
        DoubleVector(const std::vector<double>& v);

        /// <summary> Constructor to move from a std::vector<double>
        ///
        /// <param name="v"> The vector to move from </param>
        DoubleVector(std::vector<double>&& v);

        /// <summary> Converting constructor. </summary>
        ///
        /// <typeparam name="dexValueIteratorType"> Type of the dex value iterator type. </typeparam>
        /// <typeparam name="IIndexValueIterator"> Type of the index value iterator. </typeparam>
        /// <typeparam name="dexValueIteratorType"> Type of the dex value iterator type. </typeparam>
        /// <param name="indexValueIterator"> The index value iterator. </param>
        template<typename IndexValueIteratorType, linear::IsIndexValueIterator<IndexValueIteratorType> concept = 0>
        DoubleVector(IndexValueIteratorType indexValueIterator);

#ifndef SWIG
        /// <summary> Type-conversion operator into a std::vector<double>
<<<<<<< HEAD
//        operator std::vector<double>() const;
=======
//        operator std::vector<double>() const &;
>>>>>>> 717caa66

        /// <summary> Type-conversion operator into a std::vector<double>, allowing non-const ref
        operator std::vector<double> & () &;

        /// <summary> Type-conversion operator into a const std::vector<double> reference
        operator std::vector<double> const & () const &;

        /// <summary> Type-conversion operator into a std::vector<double>, allowing move semantics
        operator std::vector<double> && () &&;
#endif
        /// <summary>
        /// Deletes all of the vector content and sets its Size to zero, but does not deallocate its
        /// memory.
        /// </summary>
        void Reset();

        /// <summary> Returns a reference to an element in the vector. </summary>
        ///
        /// <param name="index"> The index of the element to return </param>
        /// <returns> The element at position index. </returns>
        double& operator[](uint64_t index);

        /// <summary> Returns a const reference to an element in the vector. </summary>
        ///
        /// <param name="index"> The index of the element to return </param>
        /// <returns> The element at position index. </returns>
        double operator[](uint64_t index) const;

        /// <summary> Returns a pointer to the beginning of the vector</summary>
        ///
        /// <returns> A pointer to the first element in the vector. </returns>
        double* GetDataPointer();

        /// <summary> Returns a const pointer to the beginning of the vector</summary>
        ///
        /// <returns> A pointer to the first element in the vector. </returns>
        const double* GetDataPointer() const;

        /// <summary> Returns an IndexValueIterator for the vector. </summary>
        ///
        /// <returns> An IndexValueIterator. </returns>
        Iterator GetIterator() const;

        /// <summary> Returns the Size of the vector. </summary>
        ///
        /// <returns> The size of the vector. </returns>
        virtual uint64_t Size() const override;

        /// <summary> Computes the squared 2-norm. </summary>
        ///
        /// <returns> The squared 2-norm. </returns>
        virtual double Norm2() const override;

        /// <summary> Performs the operation: other += scalar * (*this), where other is a std::vector. </summary>
        ///
        /// <param name="other"> [in,out] The other vector. </param>
        /// <param name="scalar"> The scalar. </param>
        virtual void AddTo(double* p_other, double scalar = 1.0) const override;
        using IVector::AddTo;

        /// <summary> Scales the vector by a scalar. </summary>
        ///
        /// <param name="s"> The scalar. </param>
        void Scale(double s);

        /// <summary> Computes the dot product with another vector. </summary>
        ///
        /// <param name="other"> The other vector. </param>
        ///
        /// <returns> The dot product. </returns>
        virtual double Dot(const double* p_other) const override;

        /// <summary> Prints the vector to an output stream. </summary>
        ///
        /// <param name="os"> [in,out] Stream to write data to. </param>
        virtual void Print(std::ostream& os) const override;

    private:
        std::vector<double> _data;
    };
}

#include "../tcc/DoubleVector.tcc"
<|MERGE_RESOLUTION|>--- conflicted
+++ resolved
@@ -62,13 +62,6 @@
         DoubleVector(IndexValueIteratorType indexValueIterator);
 
 #ifndef SWIG
-        /// <summary> Type-conversion operator into a std::vector<double>
-<<<<<<< HEAD
-//        operator std::vector<double>() const;
-=======
-//        operator std::vector<double>() const &;
->>>>>>> 717caa66
-
         /// <summary> Type-conversion operator into a std::vector<double>, allowing non-const ref
         operator std::vector<double> & () &;
 
