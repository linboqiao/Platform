--- conflicted
+++ resolved
@@ -61,17 +61,10 @@
         /// <returns> a vector of all the nodes that depend on this node </summary>
         const std::vector<const Node*>& GetDependentNodes() const { return _dependentNodes; }
 
-<<<<<<< HEAD
-        /// <summary> Makes a copy of this node in the graph being constructed by the transformer. </summary>
-        ///
-        /// <param name="transformer"> [in,out] The transformer. </param>
-        virtual void Copy(ModelTransformer& transformer) const = 0;
-=======
         /// <summary> Gets the name of this type (for serialization). </summary>
         ///
         /// <returns> The name of this type. </returns>
         static std::string GetTypeName() { return "Node"; }
->>>>>>> db1b26c1
 
         /// <summary> Writes to a Serializer. </summary>
         ///
