////////////////////////////////////////////////////////////////////////////////////////////////////
//
//  Project:  Embedded Machine Learning Library (EMLL)
//  File:     Node.h (model)
//  Authors:  Chuck Jacobs
//
////////////////////////////////////////////////////////////////////////////////////////////////////

#pragma once

#include "Port.h"
#include "OutputPort.h"
#include "UniqueId.h"

#include <string>
#include <memory>
#include <vector>
#include <unordered_set>
#include <unordered_map>

/// <summary> model namespace </summary>
namespace model
{
    class InputPort;

    /// <summary> Superclass for all node types. </summary>
    class Node
    {
    public:
        /// <summary> Type to use for our node id </summary>
        typedef UniqueId NodeId;

        /// <summary> Returns the unique ID for this node </summary>
        const NodeId GetId() const { return _id; }

        /// <summary> Returns the input "ports" for this node </summary>
        const std::vector<InputPort*>& GetInputs() const { return _inputs; }

        /// <summary> Convenience function to get the output value from a port </summary>
        ///
        /// <param name="outputIndex"> The index of the output port </param>
        /// <returns> The computed output value for the port </param>
        template <typename ValueType>
        std::vector<ValueType> GetOutputValue(size_t outputIndex) const;

        /// <summary> Convenience function to get the output type from a port </summary>
        ///
        /// <param name="outputIndex"> The index of the output port </param>
        /// <returns> The output type for the port </param>
        Port::PortType GetOutputType(size_t outputIndex) const;

        /// <summary> Convenience function to get the dimensionality of a port </summary>
        ///
        /// <param name="outputIndex"> The index of the output port </param>
        /// <returns> The dimensionality of the port </param>
        size_t GetOutputSize(size_t outputIndex) const;

        /// <summary> Gets the name of this type (for serialization). </summary>
        ///
        /// <returns> The name of this type. </returns>
        virtual std::string GetRuntimeTypeName() const = 0;

        /// <summary> Get all nodes that depend (directly) on us </summary>
        ///
        /// <returns> a vector of all the nodes that depend on this node </summary>
        const std::vector<const Node*>& GetDependentNodes() const { return _dependentNodes; }

    protected:
        // The constructor for Node is kind of gross. The arguments (and the _inputs and _outputs members)
        // should perhaps be vectors of references instead of pointers.
        Node(const std::vector<InputPort*>& inputs, const std::vector<OutputPortBase*>& outputs);
        
        /// <summary> Computes the output of this node and stores it in the output ports </summary>
        virtual void Compute() const = 0;
<<<<<<< HEAD
=======
        void AddInputPort(InputPort* input);
        void RegisterOutputs() const; // TODO
>>>>>>> e84f881a

    private:
        friend class Model;
        void AddDependent(const Node* dependent) const;
        void RegisterDependencies() const;

        NodeId _id;
        // TODO: these should probably be references, not pointers
        std::vector<InputPort*> _inputs;
        std::vector<OutputPortBase*> _outputs;

        mutable std::vector<const Node*> _dependentNodes;
    };
}

#include "../tcc/Node.tcc"<|MERGE_RESOLUTION|>--- conflicted
+++ resolved
@@ -72,11 +72,8 @@
         
         /// <summary> Computes the output of this node and stores it in the output ports </summary>
         virtual void Compute() const = 0;
-<<<<<<< HEAD
-=======
         void AddInputPort(InputPort* input);
         void RegisterOutputs() const; // TODO
->>>>>>> e84f881a
 
     private:
         friend class Model;
