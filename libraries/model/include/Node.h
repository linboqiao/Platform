////////////////////////////////////////////////////////////////////////////////////////////////////
//
//  Project:  Embedded Machine Learning Library (EMLL)
//  File:     Node.h (model)
//  Authors:  Chuck Jacobs
//
////////////////////////////////////////////////////////////////////////////////////////////////////

#pragma once

#include "OutputPort.h"
#include "UniqueId.h"

// utilities
#include "ISerializable.h"

// stl
#include <string>
#include <memory>
#include <vector>

/// <summary> model namespace </summary>
namespace model
{
    class InputPortBase;
    class Model;
    class ModelTransformer;

    /// <summary> Superclass for all node types. </summary>
    class Node : public utilities::ISerializable
    {
    public:
        Node() = default;
        virtual ~Node() = default;

        /// <summary> Type to use for our node id </summary>
        typedef utilities::UniqueId NodeId;

        /// <summary> Returns the unique ID for this node </summary>
        ///
        /// <returns> The unique ID for this node </returns>
        const NodeId GetId() const { return _id; }

        /// <summary> Returns the input "ports" for this node </summary>
        ///
        /// <returns> The input "ports" for this node </returns>
        const std::vector<InputPortBase*>& GetInputPorts() const { return _inputs; }

        /// <summary> Returns the output "ports" for this node </summary>
        ///
        /// <returns> The output "ports" for this node </returns>
        const std::vector<OutputPortBase*>& GetOutputPorts() const { return _outputs; }

        /// <summary> Get all nodes that this nodes uses for input (and therefore depends on) </summary>
        ///
        /// <returns> a vector of all the nodes used for input </summary>
        std::vector<const Node*> GetParentNodes() const;

        /// <summary> Get all nodes that depend (directly) on us </summary>
        ///
        /// <returns> a vector of all the nodes that depend on this node </summary>
        const std::vector<const Node*>& GetDependentNodes() const { return _dependentNodes; }

<<<<<<< HEAD
        /// <summary> Gets the name of this type (for serialization). </summary>
        ///
        /// <returns> The name of this type. </returns>
        virtual std::string GetRuntimeTypeName() const override { return GetTypeName(); }

=======
>>>>>>> 28440608
        /// <summary> Gets the name of this type (for serialization). </summary>
        ///
        /// <returns> The name of this type. </returns>
        static std::string GetTypeName() { return "Node"; }

        /// <summary> Writes to a Serializer. </summary>
        ///
        /// <param name="serializer"> The serializer. </param>
        virtual void Serialize(utilities::Serializer& serializer) const override;

        /// <summary> Reads from a Deserializer. </summary>
        ///
        /// <param name="deserializer"> The deserializer. </param>
        /// <param name="context"> The serialization context. </param>
        virtual void Deserialize(utilities::Deserializer& serializer, utilities::SerializationContext& context) override;
        
    protected:
        Node(const std::vector<InputPortBase*>& inputs, const std::vector<OutputPortBase*>& outputs);

        /// <summary> Makes a copy of this node in the graph being constructed by the transformer. </summary>
        ///
        /// <param name="transformer"> [in,out] The transformer. </param>
        virtual void Copy(ModelTransformer& transformer) const = 0;

        /// <summary> Refines this node in the graph being constructed by the transformer </summary>
<<<<<<< HEAD
        virtual void Refine(ModelTransformer& transformer) const;

    protected:
        Node(const std::vector<InputPortBase*>& inputs, const std::vector<OutputPortBase*>& outputs);
=======
        virtual bool Refine(ModelTransformer& transformer) const;
>>>>>>> 28440608

        /// <summary> Computes the output of this node and stores it in the output ports </summary>
        virtual void Compute() const = 0;
        void AddInputPort(InputPortBase* input);

    private:
        friend class Model;
        friend class ModelTransformer;
        void AddDependent(const Node* dependent) const;
        void RegisterDependencies() const;
        void InvokeCopy(ModelTransformer& transformer) const;
        bool InvokeRefine(ModelTransformer& transformer) const;

        NodeId _id;
        std::vector<InputPortBase*> _inputs;
        std::vector<OutputPortBase*> _outputs;

        mutable std::vector<const Node*> _dependentNodes;

        // After Refine() is called, this is set to false if the default base class implementation 
        // (which copies the node) is called, otherwise true.
        mutable bool _didRefine;
    };
}<|MERGE_RESOLUTION|>--- conflicted
+++ resolved
@@ -61,14 +61,11 @@
         /// <returns> a vector of all the nodes that depend on this node </summary>
         const std::vector<const Node*>& GetDependentNodes() const { return _dependentNodes; }
 
-<<<<<<< HEAD
         /// <summary> Gets the name of this type (for serialization). </summary>
         ///
         /// <returns> The name of this type. </returns>
         virtual std::string GetRuntimeTypeName() const override { return GetTypeName(); }
 
-=======
->>>>>>> 28440608
         /// <summary> Gets the name of this type (for serialization). </summary>
         ///
         /// <returns> The name of this type. </returns>
@@ -94,14 +91,7 @@
         virtual void Copy(ModelTransformer& transformer) const = 0;
 
         /// <summary> Refines this node in the graph being constructed by the transformer </summary>
-<<<<<<< HEAD
-        virtual void Refine(ModelTransformer& transformer) const;
-
-    protected:
-        Node(const std::vector<InputPortBase*>& inputs, const std::vector<OutputPortBase*>& outputs);
-=======
         virtual bool Refine(ModelTransformer& transformer) const;
->>>>>>> 28440608
 
         /// <summary> Computes the output of this node and stores it in the output ports </summary>
         virtual void Compute() const = 0;
@@ -120,9 +110,5 @@
         std::vector<OutputPortBase*> _outputs;
 
         mutable std::vector<const Node*> _dependentNodes;
-
-        // After Refine() is called, this is set to false if the default base class implementation 
-        // (which copies the node) is called, otherwise true.
-        mutable bool _didRefine;
     };
 }