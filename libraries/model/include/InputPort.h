--- conflicted
+++ resolved
@@ -46,17 +46,10 @@
         /// <returns> The list nodes this input port gets values from </returns>
         const std::vector<const Node*>& GetParentNodes() const { return _parentNodes; }
 
-<<<<<<< HEAD
         /// <summary> Returns the list of port ranges this input port gets values from </summary>
         ///
         /// <returns> The list nodes this input port gets values from </returns>
-        const OutputPortElementListUntyped& GetInputRanges() const { return _inputRanges; }
-=======
-        /// <summary> Returns a list nodes ranges this input port gets values from </summary>
-        ///
-        /// <returns> A list node ranges this input port gets values from </returns>
         const OutputPortElementsUntyped& GetInputRanges() const { return _inputRanges; }
->>>>>>> cf2f7c0b
 
         /// <summary> The dimensionality of the output </summary>
         ///
