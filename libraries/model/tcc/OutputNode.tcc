////////////////////////////////////////////////////////////////////////////////////////////////////
//
//  Project:  Embedded Machine Learning Library (EMLL)
//  File:     OutputNode.tcc (model)
//  Authors:  Chuck Jacobs
//
////////////////////////////////////////////////////////////////////////////////////////////////////

/// <summary> model namespace </summary>
namespace model
{
    template <typename ValueType>
<<<<<<< HEAD
    OutputNode<ValueType>::OutputNode(const model::OutputPortElements<ValueType>& input) : Node({&_input}, { &_output }), _input(this, input, inputPortName), _output(this, outputPortName, input.Size())
=======
    OutputNode<ValueType>::OutputNode() : Node({&_input}, { &_output }), _input(this, {}, inputPortName), _output(this, outputPortName, 0)
    {};

    template <typename ValueType>
    OutputNode<ValueType>::OutputNode(const model::PortElements<ValueType>& input) : Node({&_input}, { &_output }), _input(this, input, inputPortName), _output(this, outputPortName, input.Size())
>>>>>>> db1b26c1
    {};

    template <typename ValueType>
    void OutputNode<ValueType>::Compute() const
    {
        _output.SetOutput(_input.GetValue());
    }

    template <typename ValueType>
    void OutputNode<ValueType>::Copy(ModelTransformer& transformer) const
    {
        auto newPortElements = transformer.TransformPortElements(_input.GetPortElements());
        auto newNode = transformer.AddNode<OutputNode<ValueType>>(newPortElements);
        transformer.MapNodeOutput(output, newNode->output);
    }

    template <typename ValueType>
    void OutputNode<ValueType>::Serialize(utilities::Serializer& serializer) const
    {
        Node::Serialize(serializer);
        serializer.Serialize("input", _input);
        serializer.Serialize("output", _output);
    }

    template <typename ValueType>
    void OutputNode<ValueType>::Deserialize(utilities::Deserializer& serializer, utilities::SerializationContext& context)
    {
        Node::Deserialize(serializer, context);
        serializer.Deserialize("input", _input, context);
        serializer.Deserialize("output", _output, context);
    }
}<|MERGE_RESOLUTION|>--- conflicted
+++ resolved
@@ -10,15 +10,11 @@
 namespace model
 {
     template <typename ValueType>
-<<<<<<< HEAD
-    OutputNode<ValueType>::OutputNode(const model::OutputPortElements<ValueType>& input) : Node({&_input}, { &_output }), _input(this, input, inputPortName), _output(this, outputPortName, input.Size())
-=======
     OutputNode<ValueType>::OutputNode() : Node({&_input}, { &_output }), _input(this, {}, inputPortName), _output(this, outputPortName, 0)
     {};
 
     template <typename ValueType>
     OutputNode<ValueType>::OutputNode(const model::PortElements<ValueType>& input) : Node({&_input}, { &_output }), _input(this, input, inputPortName), _output(this, outputPortName, input.Size())
->>>>>>> db1b26c1
     {};
 
     template <typename ValueType>
