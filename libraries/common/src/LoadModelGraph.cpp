--- conflicted
+++ resolved
@@ -11,12 +11,8 @@
 // model
 #include "ModelGraph.h"
 #include "InputNode.h"
-<<<<<<< HEAD
-#include "OutputNode.h"
-=======
 // #include "OutputNode.h"
 #include "ExtremalValueNode.h"
->>>>>>> c9fde2b2
 
 // nodes
 #include "MovingAverageNode.h"
@@ -52,48 +48,18 @@
         // Set some values into the predictor's vector
         for (int index = 0; index < inputs.Size(); ++index)
         {
-<<<<<<< HEAD
             predictor.GetWeights()[index] = (double)(index % 5);
-=======
-            predictor.GetVector()[index] = (double)(index % 5);
->>>>>>> c9fde2b2
         }
         auto classifierNode = model.AddNode<nodes::LinearPredictorNode>(inputs, predictor);
-        auto outputNode = model.AddNode<model::OutputNode<double>>(classifierNode->output);
+//        auto outputNode = model.AddNode<model::OutputNode<double>>(classifierNode->output);
         return model;
     }
 
-<<<<<<< HEAD
-=======
-        // TODO: put output node here
-        // auto output = model.AddNode<model::OutputNode<double>>(classifierNode->output);
-
-        return model;
-    }
-
->>>>>>> c9fde2b2
     model::Model GetModel2()
     {
         const int dimension = 3;
         model::Model model;
         auto inputNode = model.AddNode<model::InputNode<double>>(dimension);
-<<<<<<< HEAD
-        auto mean8 = model.AddNode<nodes::MovingAverageNode<double>>(inputNode->output, 8);
-        auto var8 = model.AddNode<nodes::MovingVarianceNode<double>>(inputNode->output, 8);
-        auto mean16 = model.AddNode<nodes::MovingAverageNode<double>>(inputNode->output, 16);
-        auto var16 = model.AddNode<nodes::MovingVarianceNode<double>>(inputNode->output, 16);
-
-        // classifier
-        auto inputs = model::Concat(model::MakeOutputPortElements(mean8->output), model::MakeOutputPortElements(var8->output), model::MakeOutputPortElements(mean16->output), model::MakeOutputPortElements(var16->output));
-        predictors::LinearPredictor predictor(inputs.Size());
-        // Set some values into the predictor's vector
-        for (int index = 0; index < inputs.Size(); ++index)
-        {
-            predictor.GetWeights()[index] = (double)(index % 5);
-        }
-        auto classifierNode = model.AddNode<nodes::LinearPredictorNode>(inputs, predictor);
-        auto outputNode = model.AddNode<model::OutputNode<double>>(classifierNode->output);
-=======
 
         // one "leg"        
         auto mean1 = model.AddNode<nodes::MovingAverageNode<double>>(inputNode->output, 8);
@@ -127,7 +93,6 @@
         auto dotDifference = model.AddNode<nodes::BinaryOperationNode<double>>(dot1->output, dot2->output, nodes::BinaryOperationNode<double>::OperationType::subtract);
 
 //        auto output = model.AddNode<model::OutputNode<double>>(classifierNode->output);
->>>>>>> c9fde2b2
         return model;
     }
 
@@ -137,13 +102,10 @@
         {
             return GetModel2();
         }
-<<<<<<< HEAD
-=======
         else if (filename == "3")
         {
             return GetModel3();
         }
->>>>>>> c9fde2b2
         else
         {
             return GetModel1();
