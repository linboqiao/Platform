////////////////////////////////////////////////////////////////////////////////////////////////////
//
//  Project:  Embedded Machine Learning Library (EMLL)
//  File:     TypeName.h (utilities)
//  Authors:  Ofer Dekel
//
////////////////////////////////////////////////////////////////////////////////////////////////////

#pragma once

// stl
#include <cstdint>
#include <vector>
#include <memory>
#include <string>
#include <cstdint>

namespace utilities
{
    const char typeNameLeftBracket = '(';
    const char typeNameRightBracket = ')';

    /// <summary> Class used to get information about class types. </summary>
    ///
    /// <typeparam name="T"> Generic type parameter. </typeparam>
    template <typename T>
    struct TypeName
    {
        /// <summary> Gets the serialization name of the type. </summary>
        ///
        /// <returns> The serialization name. </returns>
        static std::string GetName() { return std::string(std::decay<T>::type::GetTypeName()); }
    };

    /// <summary> Class used to get information about pointer types. </summary>
    ///
    /// <typeparam name="T"> Generic type parameter. </typeparam>
    template <typename T>
    struct TypeName<T*>
    {
        /// <summary> Gets the serialization name of the type. </summary>
        ///
        /// <returns> The serialization name. </returns>
        static std::string GetName();
    };

    /// <summary> Class used to get information about unique_ptr types. </summary>
    ///
    /// <typeparam name="T"> Generic type parameter. </typeparam>
    template <typename T>
    struct TypeName<std::unique_ptr<T>>
    {
        /// <summary> Gets the serialization name of the type. </summary>
        ///
        /// <returns> The serialization name. </returns>
        static std::string GetName();
    };

    /// <summary> Class used to get information about std::vector types. </summary>
    ///
    /// <typeparam name="T"> Generic type parameter. </typeparam>
    template <typename T>
    struct TypeName<std::vector<T>>
    {
        /// <summary> Gets the serialization name of the type. </summary>
        ///
        /// <returns> The serialization name. </returns>
        static std::string GetName();
    };

    /// <summary> Class used to get information about the bool type. </summary>
    ///
    /// <typeparam name="T"> Generic type parameter. </typeparam>
    template <>
    struct TypeName<bool>
    {
        /// <summary> Gets the serialization name of the type. </summary>
        ///
        /// <returns> The serialization name. </returns>
        static std::string GetName() { return "bool"; }
    };

    /// <summary> Class used to get information about the 8-bit integer type. </summary>
    ///
    /// <typeparam name="T"> Generic type parameter. </typeparam>
    template <>
    struct TypeName<int8_t>
    {
        /// <summary> Gets the serialization name of the type. </summary>
        ///
        /// <returns> The serialization name. </returns>
        static std::string GetName() { return "int8"; }
    };

    /// <summary> Class used to get information about the unsigned 8-bit integer type. </summary>
    ///
    /// <typeparam name="T"> Generic type parameter. </typeparam>
    template <>
    struct TypeName<uint8_t>
    {
        /// <summary> Gets the serialization name of the type. </summary>
        ///
        /// <returns> The serialization name. </returns>
        static std::string GetName() { return "uint8"; }
    };

    /// <summary> Class used to get information about the 16-bit integer type. </summary>
    ///
    /// <typeparam name="T"> Generic type parameter. </typeparam>
    template <>
    struct TypeName<int16_t>
    {
        /// <summary> Gets the serialization name of the type. </summary>
        ///
        /// <returns> The serialization name. </returns>
        static std::string GetName() { return "int16"; }
    };

    /// <summary> Class used to get information about the unsigned 16-bit integer type. </summary>
    ///
    /// <typeparam name="T"> Generic type parameter. </typeparam>
    template <>
    struct TypeName<uint16_t>
    {
        /// <summary> Gets the serialization name of the type. </summary>
        ///
        /// <returns> The serialization name. </returns>
        static std::string GetName() { return "uint16"; }
    };

    /// <summary> Class used to get information about the 32-bit integer type. </summary>
    ///
    /// <typeparam name="T"> Generic type parameter. </typeparam>
    template <>
    struct TypeName<int32_t>
    {
        /// <summary> Gets the serialization name of the type. </summary>
        ///
        /// <returns> The serialization name. </returns>
        static std::string GetName() { return "int32"; }
    };

    /// <summary> Class used to get information about the unsigned 32-bit integer type. </summary>
    ///
    /// <typeparam name="T"> Generic type parameter. </typeparam>
    template <>
    struct TypeName<uint32_t>
    {
        /// <summary> Gets the serialization name of the type. </summary>
        ///
        /// <returns> The serialization name. </returns>
        static std::string GetName() { return "uint32"; }
    };

    /// <summary> Class used to get information about the 64-bit integer type. </summary>
    ///
    /// <typeparam name="T"> Generic type parameter. </typeparam>
    template <>
    struct TypeName<int64_t>
    {
        /// <summary> Gets the serialization name of the type. </summary>
        ///
        /// <returns> The serialization name. </returns>
        static std::string GetName() { return "int64"; }
    };

    /// <summary> Class used to get information about the unsigned 64-bit integer type. </summary>
    ///
    /// <typeparam name="T"> Generic type parameter. </typeparam>
    template <>
    struct TypeName<uint64_t>
    {
        /// <summary> Gets the serialization name of the type. </summary>
        ///
        /// <returns> The serialization name. </returns>
        static std::string GetName() { return "uint64"; }
    };

    /// <summary> Class used to get information about the unsigned 64-bit integer type. </summary>
    ///
    /// <typeparam name="T"> Generic type parameter. </typeparam>
    template <>
    struct TypeName<const uint64_t&>
    {
        /// <summary> Gets the serialization name of the type. </summary>
        ///
        /// <returns> The serialization name. </returns>
        static std::string GetName() { return "uint64"; }
    };

    /// <summary> Class used to get information about the unsigned long integer type. </summary>
    ///
    /// <typeparam name="T"> Generic type parameter. </typeparam>
    template <>
    struct TypeName<unsigned long>
    {
        /// <summary> Gets the serialization name of the type. </summary>
        ///
        /// <returns> The serialization name. </returns>
        static std::string GetName() { return "unsigned_long"; }
    };

    /// <summary> Class used to get information about the float type. </summary>
    ///
    /// <typeparam name="T"> Generic type parameter. </typeparam>
    template <>
    struct TypeName<float>
    {
        /// <summary> Gets the serialization name of the type. </summary>
        ///
        /// <returns> The serialization name. </returns>
        static std::string GetName() { return "float"; }
    };

    /// <summary> Class used to get information about the double type. </summary>
    ///
    /// <typeparam name="T"> Generic type parameter. </typeparam>
    template <>
    struct TypeName<double>
    {
        /// <summary> Gets the serialization name of the type. </summary>
        ///
        /// <returns> The serialization name. </returns>
        static std::string GetName() { return "double"; }
    };

<<<<<<< HEAD
    //
    // Utility function to get templated type names
    //
    std::string GetCompositeTypeName(std::string baseType, const std::vector<std::string>& subtypes);

    template <typename... Types>
    std::string GetCompositeTypeName(std::string baseType);
=======
    /// <summary> Utility function to get templated type names (e.g., Vector<double>) </summary>
    ///
    /// <param name="baseType"> The base type (e.g., 'Vector') </param>
    /// <typeparam name="Types"> The templated type (e.g., 'double') </typeparam>
    template <typename... Types>
    std::string GetCompositeTypeName(std::string baseType);

    /// <summary> Utility function to get templated type names (e.g., Vector<double>) </summary>
    ///
    /// <param name="baseType"> The base type (e.g., 'Vector') </param>
    /// <param name="subtypes"> The list of templated types (e.g., 'double') </param>
    std::string GetCompositeTypeName(std::string baseType, const std::vector<std::string>& subtypes);

>>>>>>> cf2f7c0b
}

#include "../tcc/TypeName.tcc"<|MERGE_RESOLUTION|>--- conflicted
+++ resolved
@@ -224,15 +224,6 @@
         static std::string GetName() { return "double"; }
     };
 
-<<<<<<< HEAD
-    //
-    // Utility function to get templated type names
-    //
-    std::string GetCompositeTypeName(std::string baseType, const std::vector<std::string>& subtypes);
-
-    template <typename... Types>
-    std::string GetCompositeTypeName(std::string baseType);
-=======
     /// <summary> Utility function to get templated type names (e.g., Vector<double>) </summary>
     ///
     /// <param name="baseType"> The base type (e.g., 'Vector') </param>
@@ -245,8 +236,6 @@
     /// <param name="baseType"> The base type (e.g., 'Vector') </param>
     /// <param name="subtypes"> The list of templated types (e.g., 'double') </param>
     std::string GetCompositeTypeName(std::string baseType, const std::vector<std::string>& subtypes);
-
->>>>>>> cf2f7c0b
 }
 
 #include "../tcc/TypeName.tcc"