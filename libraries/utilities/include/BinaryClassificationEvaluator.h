////////////////////////////////////////////////////////////////////////////////////////////////////
//
//  Project:  Embedded Machine Learning Library (EMLL)
//  File:     BinaryClassificationEvaluator.h (utilities)
//  Authors:  Ofer Dekel
//
////////////////////////////////////////////////////////////////////////////////////////////////////

#pragma once

#include "SupervisedExample.h"
#include "RowDataset.h"
#include "LinearPredictor.h"

// stl
#include <vector>
#include <ostream>

namespace utilities
{
    /// <summary> Interace for a binary classification evaluator. </summary>
    template<typename PredictorType>
    class IBinaryClassificationEvaluator
    {
    public:
        typedef dataset::GenericRowDataset::Iterator ExampleIteratorType;

        virtual void Evaluate(ExampleIteratorType& dataIterator, const PredictorType& predictor) = 0;

        virtual void Print(std::ostream& os) const = 0;
    };

    /// <summary> A binary classifier evaluator </summary>
    ///
    /// <typeparam name="PredictorType"> Type of the predictor type. </typeparam>
    /// <typeparam name="LossFunctionType"> Type of the loss function type. </typeparam>
    template<typename PredictorType, typename LossFunctionType>
    class BinaryClassificationEvaluator : public IBinaryClassificationEvaluator<PredictorType>
    {
    public:

        /// <summary> The result of an evaluation. </summary>
        struct Result
        {
            double loss = 0;
            double error = 0;
        };
        
        
        BinaryClassificationEvaluator(const LossFunctionType& lossFunction);

<<<<<<< HEAD
=======
        /// <summary> Evaluates a binary classifier </summary>
        ///
        /// <param name="dataIterator"> [in,out] The data iterator. </param>
        /// <param name="predictor"> The predictor. </param>
        /// <param name="lossFunction"> The loss function. </param>
        virtual void Evaluate(typename IBinaryClassificationEvaluator<PredictorType>::ExampleIteratorType& dataIterator, const PredictorType& predictor) override;

>>>>>>> bafcde6d
        /// <summary> Returns the most recent average weighted loss. </summary>
        ///
        /// <returns> The most recent loss. </returns>
        double GetLastLoss() const;

        /// <summary> Returns the most recent weighted error rate. </summary>
        ///
        /// <returns> The most recent error rate. </returns>
        double GetLastError() const;

        /// <summary> Prints losses and errors to an ostream. </summary>
        ///
        /// <param name="os"> [in,out] Stream to write data to. </param>
        virtual void Print(std::ostream& os) const override;

    private:
        LossFunctionType _lossFunction;
        std::vector<Result> _evals;
    };

    template <typename PredictorType, typename LossFunctionType>
    std::ostream& operator<<(std::ostream& os, const BinaryClassificationEvaluator<PredictorType, LossFunctionType>& evaluation);
}

#include "../tcc/BinaryClassificationEvaluator.tcc"<|MERGE_RESOLUTION|>--- conflicted
+++ resolved
@@ -49,8 +49,6 @@
         
         BinaryClassificationEvaluator(const LossFunctionType& lossFunction);
 
-<<<<<<< HEAD
-=======
         /// <summary> Evaluates a binary classifier </summary>
         ///
         /// <param name="dataIterator"> [in,out] The data iterator. </param>
@@ -58,7 +56,6 @@
         /// <param name="lossFunction"> The loss function. </param>
         virtual void Evaluate(typename IBinaryClassificationEvaluator<PredictorType>::ExampleIteratorType& dataIterator, const PredictorType& predictor) override;
 
->>>>>>> bafcde6d
         /// <summary> Returns the most recent average weighted loss. </summary>
         ///
         /// <returns> The most recent loss. </returns>
