--- conflicted
+++ resolved
@@ -37,11 +37,7 @@
 
         size_t expectedReferenceCount = (typeName1 == typeName2) ? 2 : 1;
         auto example1 = GetExample<ExampleType1>();
-<<<<<<< HEAD
-        auto example2 = example1.CopyAs<ExampleType2>();
-=======
-        auto example2 = example1.template ToExample<ExampleType2>();
->>>>>>> e81815df
+        auto example2 = example1.template CopyAs<ExampleType2>();
         bool isExpectedReferenceCount = (example2.GetDataVectorReferenceCount() == expectedReferenceCount);
 
         std::stringstream ss1, ss2;
