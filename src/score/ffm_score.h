--- conflicted
+++ resolved
@@ -70,12 +70,7 @@
   real_t* comp_res2 = nullptr;
   real_t* comp_z_lt_zero = nullptr;
   real_t* comp_z_gt_zero = nullptr;
-<<<<<<< HEAD
-
-
-=======
   
->>>>>>> de374b02
  private:
   DISALLOW_COPY_AND_ASSIGN(FFMScore);
 };
