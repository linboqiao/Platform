//------------------------------------------------------------------------------
// Copyright (c) 2016 by contributors. All Rights Reserved.
//
// Licensed under the Apache License, Version 2.0 (the "License");
// you may not use this file except in compliance with the License.
// You may obtain a copy of the License at
//
//     http://www.apache.org/licenses/LICENSE-2.0
//
// Unless required by applicable law or agreed to in writing, software
// distributed under the License is distributed on an "AS IS" BASIS,
// WITHOUT WARRANTIES OR CONDITIONS OF ANY KIND, either express or implied.
// See the License for the specific language governing permissions and
// limitations under the License.
//------------------------------------------------------------------------------

/*
Author: Chao Ma (mctt90@gmail.com)
This file defines the FMrScore (factorization machine) class.
*/

#ifndef XLEARN_LOSS_FM_SCORE_H_
#define XLEARN_LOSS_FM_SCORE_H_

#include "src/base/common.h"
#include "src/data/model_parameters.h"
#include "src/score/score_function.h"

namespace xLearn {

//------------------------------------------------------------------------------
// FMScore is used to implemente factorization machines, in which
// the socre function is y = sum( (V_i*V_j)(x_i * x_j) )
// Here we leave out the linear term and bias term.
//------------------------------------------------------------------------------
class FMScore : public Score {
 public:
  // Constructor and Desstructor
  FMScore() { }
  ~FMScore() { }

  // Given one exmaple and current model, this method
  // returns the fm score.
  real_t CalcScore(const SparseRow* row,
                   Model& model,
                   real_t norm = 1.0);

  // Calculate gradient and update current
  // model parameters.
  void CalcGrad(const SparseRow* row,
                Model& model,
                real_t pg,
                real_t norm = 1.0);

 protected:
  // Calculate gradient and update model using adagrad
  void calc_grad_adagrad(const SparseRow* row,
                         Model& model,
                         real_t pg,
                         real_t norm = 1.0);

  // Calculate gradient and update model using ftrl
  void calc_grad_ftrl(const SparseRow* row,
                      Model& model,
                      real_t pg,
                      real_t norm = 1.0);
 private:
  real_t* comp_res = nullptr;
  real_t* comp_z_lt_zero = nullptr;
  real_t* comp_z_gt_zero = nullptr;
<<<<<<< HEAD

=======
>>>>>>> de374b02

 private:
  DISALLOW_COPY_AND_ASSIGN(FMScore);
};

} // namespace xLearn

#endif // XLEARN_LOSS_FM_SCORE_H_<|MERGE_RESOLUTION|>--- conflicted
+++ resolved
@@ -68,10 +68,6 @@
   real_t* comp_res = nullptr;
   real_t* comp_z_lt_zero = nullptr;
   real_t* comp_z_gt_zero = nullptr;
-<<<<<<< HEAD
-
-=======
->>>>>>> de374b02
 
  private:
   DISALLOW_COPY_AND_ASSIGN(FMScore);
