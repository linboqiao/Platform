--- conflicted
+++ resolved
@@ -240,7 +240,6 @@
                                np.ones(K.int_shape(layer.states[0])),
                                atol=1e-4)
 
-<<<<<<< HEAD
     # Test fit with invalid data
     with pytest.raises(ValueError):
         layer.reset_states([1] * (len(layer.states) + 1))
@@ -254,7 +253,7 @@
     num_states = 2 if layer_class is recurrent.LSTM else 1
 
     inputs = Input((timesteps, embedding_dim))
-    masked_inputs = Masking()(inputs)
+    _ = Masking()(inputs)
     initial_state = [Input((units,)) for _ in range(num_states)]
     output = layer_class(units)(inputs, initial_state=initial_state)
 
@@ -266,7 +265,6 @@
                      for _ in range(num_states)]
     targets = np.random.random((num_samples, units))
     model.fit([inputs] + initial_state, targets)
-=======
 
 @rnn_test
 def test_return_state(layer_class):
@@ -282,7 +280,6 @@
     inputs = np.random.random((num_samples, timesteps, embedding_dim))
     state = model.predict(inputs)
     np.testing.assert_allclose(K.eval(layer.states[0]), state, atol=1e-4)
->>>>>>> 33cee3f9
 
 if __name__ == '__main__':
     pytest.main([__file__])